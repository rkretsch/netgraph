--- conflicted
+++ resolved
@@ -240,14 +240,9 @@
     edge_list = list(zip(sources.tolist(), targets.tolist()))
     edge_weights = {(source, target): adjacency[source, target] for (source, target) in edge_list}
     if len(set(list(edge_weights.values()))) == 1:
-<<<<<<< HEAD
         return edge_list, None, _is_directed(edge_list)
     else:
         return edge_list, edge_weights, _is_directed(edge_list)
-=======
-        return edge_list, None
-    return edge_list, edge_weights, _is_directed(edge_list)
->>>>>>> 1601bc2a
 
 
 def _parse_networkx_graph(graph, attribute_name='weight'):
@@ -2326,7 +2321,7 @@
         graph = adjacency_matrix
     elif test_format == "networkx":
         import networkx
-        graph = networkx.from_numpy_array(adjacency_matrix, networkx.DiGraph)
+        graph = networkx.DiGraph(adjacency_matrix)
     elif test_format == "igraph":
         import igraph
         graph = igraph.Graph.Weighted_Adjacency(adjacency_matrix.tolist())
